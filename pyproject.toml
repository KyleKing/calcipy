<<<<<<< HEAD
# TODO: Sync with https://github.com/pawamoy/copier-uv

[build-system]
build-backend = "hatchling.build"
requires = ["hatchling"]
=======
[build-system]
build-backend = "poetry.core.masonry.api"
requires = ["poetry-core"]

[tool.commitizen]
version = "4.3.0"
version_files = ["calcipy/__init__.py:^__version", "pyproject.toml:^version"]

[tool.mypy]
check_untyped_defs = true
disallow_any_generics = true
enable_error_code = ["ignore-without-code", "possibly-undefined", "redundant-expr", "truthy-bool"]
extra_checks = true
files = ["calcipy", "tests"]
no_implicit_reexport = true
plugins = [
]
python_version = "3.9"
show_column_numbers = true
show_error_codes = true
strict_equality = true
warn_no_return = true
warn_redundant_casts = true
warn_unreachable = true
warn_unused_configs = true
warn_unused_ignores = true
>>>>>>> cb700513

[project]
classifiers = [
  "Development Status :: 4 - Beta",
  "Framework :: Pytest",
  "Intended Audience :: Developers",
  "License :: OSI Approved :: MIT License",
  "Operating System :: OS Independent",
  "Programming Language :: Python :: 3.10",
  "Programming Language :: Python :: 3.11",
  "Programming Language :: Python :: 3.12",
  "Programming Language :: Python :: 3.9",
  "Topic :: Software Development :: Libraries",
  "Topic :: Utilities",
] # https://pypi.org/classifiers/
dependencies = [
  "beartype >=0.19.0",
  "corallium >=2.0.1",
  "invoke >=2.2.0",
  "pydantic >=2.9.2",
  "urllib3 >=1.26.20,<2; python_full_version <= '3.10'", # resolves dependency resolution because vcr-py doesn't support v2 yet
]
description = "Python package to simplify development"
documentation = "https://calcipy.kyleking.me"
keywords = ["calcipy_template"]
license = "MIT"
maintainers = []
name = "calcipy"
readme = "docs/README.md"
repository = "https://github.com/kyleking/calcipy"
<<<<<<< HEAD
requires-python = ">=3.9.13"
version = "4.1.0"

[project.optional-dependencies]
ddict = [
  "python-box >=7.2.0",
]
=======
version = "4.3.0"

[tool.poetry.dependencies]
python = "^3.9.13"
arrow = {optional = true, version = ">=1.3.0"} # tags
beartype = ">=0.19.0"
commitizen = {optional = true, version = ">=3.29.1"} # doc
corallium = ">=2.0.1"
griffe = {optional = true, version = ">=1.3.2"} # experimental
httpx = {optional = true, version = ">=0.27.2"} # stale
invoke = ">=2.2.0"
mkdocs = {optional = true, version = ">=1.6.1"} # doc
mkdocs-gen-files = {optional = true, version = ">=0.5.0"} # doc
mkdocs-material = {optional = true, version = ">=9.5.39"} # doc
mkdocstrings = {extras = ["python"], optional = true, version = ">=0.26.1"} # doc
mypy = {optional = true, version = ">=1.11.2"} # types
nox-poetry = {optional = true, version = ">=1.0.3"} # test
pymdown-extensions = {optional = true, version = ">=10.11.2"} # docs
pytest = {optional = true, version = ">=8.3.3"} # test
pytest-cov = {optional = true, version = ">=5.0.0"} # test
pytest-randomly = {optional = true, version = ">=3.15.0"} # test
pytest-watcher = {optional = true, version = ">=0.4.3"} # test
python-box = {optional = true, version = ">=7.2.0"} # ddict
pyyaml = {optional = true, version = ">=6.0.2"} # docs
ruff = {optional = true, version = ">=0.6.9"} # lint
semver = {optional = true, version = ">=3.0.2"} # experimental
urllib3 = {python = "<3.10", version = "^1.26.20"} # resolves dependency resolution because vcr-py doesn't support v2 yet
virtualenv = {optional = true, version = ">=20.26.6"} # tags: nox. Prevents 'scripts' KeyError with Python 3.12

[tool.poetry.extras]
ddict = ["python-box"]
>>>>>>> cb700513
doc = [
  "commitizen >=3.29.1",
  "mkdocs >=1.6.1",
  "mkdocs-gen-files >=0.5.0",
  "mkdocs-material >=9.5.39",
  "mkdocstrings[python] >=0.26.1",
  "pymdown-extensions >=10.11.2",
]
experimental = [
  "griffe >=1.3.2",
  "semver >=3.0.2",
]
lint = [
  "ruff >=0.6.9",
]
nox = [
  "nox >=2024.10.9",
  "virtualenv >=20.26.6", # Prevents 'scripts' KeyError with Python 3.12
]
stale = [
  "arrow >=1.3.0",
  "httpx >=0.27.2",
]
tags = [
  "arrow >=1.3.0",
  "pyyaml >=6.0.2",
]
test = [
  "pytest >=8.3.3",
  "pytest-cov >=5.0.0",
  "pytest-randomly >=3.15.0",
  "pytest-watcher >=0.4.3",
]
types = [
  "mypy >=1.11.2",
]

[project.scripts] # Docs: https://setuptools.pypa.io/en/latest/userguide/entry_point.html#console-scripts
calcipy = "calcipy.scripts:start"
calcipy-docs = "calcipy.scripts:start_docs"
calcipy-lint = "calcipy.scripts:start_lint"
calcipy-pack = "calcipy.scripts:start_pack"
calcipy-tags = "calcipy.scripts:start_tags"
calcipy-test = "calcipy.scripts:start_test"
calcipy-types = "calcipy.scripts:start_types"

[tool.commitizen]
version = "4.1.0"
version_files = ["calcipy/__init__.py:^__version", "pyproject.toml:^version"]

[tool.mypy]
check_untyped_defs = true
disallow_any_generics = true
enable_error_code = ["ignore-without-code", "possibly-undefined", "redundant-expr", "truthy-bool"]
extra_checks = true
files = ["calcipy", "tests"]
no_implicit_reexport = true
plugins = [
  "pydantic.mypy", # Most settings are from: https://pydantic-docs.helpmanual.io/mypy_plugin
]
python_version = "3.9"
show_column_numbers = true
show_error_codes = true
strict_equality = true
warn_no_return = true
warn_redundant_casts = true
warn_unreachable = true
warn_unused_configs = true
warn_unused_ignores = true

[tool.poetry.urls]
"Bug Tracker" = "https://github.com/kyleking/calcipy/issues"
"Changelog" = "https://github.com/kyleking/calcipy/blob/main/docs/docs/CHANGELOG.md"

[tool.pyright]
include = ["calcipy", "tests"]
pythonVersion = "3.9"

[tool.ruff]
# Docs: https://github.com/charliermarsh/ruff
# Tip: uv run python -m ruff rule RUF100
line-length = 120
target-version = 'py39'

[tool.ruff.lint]
ignore = [
  'ANN002', # Missing type annotation for `*args`
  'ANN003', # Missing type annotation for `**kwargs`
  'ANN101', # Missing type annotation for `self` in method (automatically inferred)
  'ANN102', # Missing type annotation for `cls` in classmethod (automatically inferred)
  'ANN401', # Dynamically typed expressions (typing.Any) are disallowed in `pop_key`
  'BLE001', # Do not catch blind exception: `Exception`
  'CPY001', # Missing copyright notice at top of file
  'D203', # "1 blank line required before class docstring" (Conflicts with D211)
  'D213', # "Multi-line docstring summary should start at the second line" (Conflicts with D212)
  'DOC201', # PLANNED: finish updating docstrings for Returns
  'DOC501', # Raised exception `RuntimeError` missing from docstring
  'EM101', # Exception must not use a string literal, assign to variable first
  'FIX001', # Line contains FIXME
  'FIX002', # Line contains TODO
  'FIX004', # Line contains HACK
  'PLR0913', # Too many arguments in function definition (6 > 5)
  'TCH001', # Move application import `tail_jsonl.config.Config` into a type-checking block (Conflicts with Beartype)
  'TCH002', # Move third-party import `rich.console.Console` into a type-checking block (Conflicts with Beartype)
  'TCH003', # Move standard library import `argparse` into a type-checking block (Conflicts with Beartype)
  'TD001', # Invalid TODO tag: `FIXME`
  'TD002', # Missing author in TODO; try: `# TODO(<author_name>): ...`
  'TD003', # Missing issue link on the line following this TODO
  'TRY003', # Avoid specifying long messages outside the exception class
]
preview = true
select = ['ALL']
unfixable = [
  'ERA001', # Commented out code
]

[tool.ruff.lint.flake8-quotes]
inline-quotes = 'single'

[tool.ruff.lint.flake8-tidy-imports.banned-api]
'invoke.collection.Collection'.msg = 'Use calcipy.collection.Collection instead.'
'invoke.tasks.task'.msg = 'Use calcipy.cli.task instead.'
'typing.Callable'.msg = 'Use beartype.typing.* instead.'
'typing.Dict'.msg = 'Use beartype.typing.* instead.'
'typing.List'.msg = 'Use beartype.typing.* instead.'
'typing.Optional'.msg = 'Use beartype.typing.* instead.'
'typing.Protocol'.msg = 'Use beartype.typing.* instead.'
'typing.TypeVar'.msg = 'Use beartype.typing.* instead.'

[tool.ruff.lint.isort]
known-first-party = ['calcipy']

[tool.ruff.lint.per-file-ignores]
'./calcipy/../*.py' = [
  'INP001', # File `/<>.py` is part of an implicit namespace package. Add an `__init__.py`.
]
'__init__.py' = [
  'D104', # Missing docstring in public package
]
'scripts/*.py' = [
  'INP001', # File `scripts/*.py` is part of an implicit namespace package. Add an `__init__.py`.
]
'scripts/check_imports.py' = [
  'F401', # imported but unused; consider adding to __all__ or using a redundant alias
]
'tests/*.py' = [
  'ANN001', # Missing type annotation for function argument
  'ANN201', # Missing return type annotation for public function
  'ANN202', # Missing return type annotation for private function `test_make_diffable`
  'ARG001', # Unused function argument: `line`
  'D100', # Missing docstring in public module
  'D103', # Missing docstring in public function
  'PLC2701', # Private name import `_<>` from external module
  'PT004', # flake8-pytest-style: fixture does not return
  'S101', # Use of `assert` detected
]

[tool.ruff.lint.pydocstyle]
convention = "google"

[tool.tomlsort]
all = true
in_place = true
sort_first = ["python"]
trailing_comma_inline_array = true

[tool.uv]
dev-dependencies = [
  "hypothesis[cli] >=6.112.4", # Use CLI with: "uv run hypothesis write calcipy.dot_dict.ddict"
  "pytest-asyncio >=0.24.0",
  "pytest-recording >=0.13.2",
  "pytest-subprocess >=1.5.2",
  "syrupy >=4.7.2",
  "types-pyyaml >=6.0.12.20240917",
  "types-setuptools >=75.1.0.20240917",
  "vcrpy >=6.0.2", # Note: urllib3>=2 requires Python >=3.11 https://github.com/kevin1024/vcrpy/blob/9cfa6c51733313b7a0db429df0740f5c14b43e78/setup.py#L49-L57
]<|MERGE_RESOLUTION|>--- conflicted
+++ resolved
@@ -1,37 +1,8 @@
-<<<<<<< HEAD
 # TODO: Sync with https://github.com/pawamoy/copier-uv
 
 [build-system]
 build-backend = "hatchling.build"
 requires = ["hatchling"]
-=======
-[build-system]
-build-backend = "poetry.core.masonry.api"
-requires = ["poetry-core"]
-
-[tool.commitizen]
-version = "4.3.0"
-version_files = ["calcipy/__init__.py:^__version", "pyproject.toml:^version"]
-
-[tool.mypy]
-check_untyped_defs = true
-disallow_any_generics = true
-enable_error_code = ["ignore-without-code", "possibly-undefined", "redundant-expr", "truthy-bool"]
-extra_checks = true
-files = ["calcipy", "tests"]
-no_implicit_reexport = true
-plugins = [
-]
-python_version = "3.9"
-show_column_numbers = true
-show_error_codes = true
-strict_equality = true
-warn_no_return = true
-warn_redundant_casts = true
-warn_unreachable = true
-warn_unused_configs = true
-warn_unused_ignores = true
->>>>>>> cb700513
 
 [project]
 classifiers = [
@@ -62,7 +33,6 @@
 name = "calcipy"
 readme = "docs/README.md"
 repository = "https://github.com/kyleking/calcipy"
-<<<<<<< HEAD
 requires-python = ">=3.9.13"
 version = "4.1.0"
 
@@ -70,39 +40,6 @@
 ddict = [
   "python-box >=7.2.0",
 ]
-=======
-version = "4.3.0"
-
-[tool.poetry.dependencies]
-python = "^3.9.13"
-arrow = {optional = true, version = ">=1.3.0"} # tags
-beartype = ">=0.19.0"
-commitizen = {optional = true, version = ">=3.29.1"} # doc
-corallium = ">=2.0.1"
-griffe = {optional = true, version = ">=1.3.2"} # experimental
-httpx = {optional = true, version = ">=0.27.2"} # stale
-invoke = ">=2.2.0"
-mkdocs = {optional = true, version = ">=1.6.1"} # doc
-mkdocs-gen-files = {optional = true, version = ">=0.5.0"} # doc
-mkdocs-material = {optional = true, version = ">=9.5.39"} # doc
-mkdocstrings = {extras = ["python"], optional = true, version = ">=0.26.1"} # doc
-mypy = {optional = true, version = ">=1.11.2"} # types
-nox-poetry = {optional = true, version = ">=1.0.3"} # test
-pymdown-extensions = {optional = true, version = ">=10.11.2"} # docs
-pytest = {optional = true, version = ">=8.3.3"} # test
-pytest-cov = {optional = true, version = ">=5.0.0"} # test
-pytest-randomly = {optional = true, version = ">=3.15.0"} # test
-pytest-watcher = {optional = true, version = ">=0.4.3"} # test
-python-box = {optional = true, version = ">=7.2.0"} # ddict
-pyyaml = {optional = true, version = ">=6.0.2"} # docs
-ruff = {optional = true, version = ">=0.6.9"} # lint
-semver = {optional = true, version = ">=3.0.2"} # experimental
-urllib3 = {python = "<3.10", version = "^1.26.20"} # resolves dependency resolution because vcr-py doesn't support v2 yet
-virtualenv = {optional = true, version = ">=20.26.6"} # tags: nox. Prevents 'scripts' KeyError with Python 3.12
-
-[tool.poetry.extras]
-ddict = ["python-box"]
->>>>>>> cb700513
 doc = [
   "commitizen >=3.29.1",
   "mkdocs >=1.6.1",
@@ -150,7 +87,7 @@
 calcipy-types = "calcipy.scripts:start_types"
 
 [tool.commitizen]
-version = "4.1.0"
+version = "4.3.0"
 version_files = ["calcipy/__init__.py:^__version", "pyproject.toml:^version"]
 
 [tool.mypy]
@@ -161,7 +98,6 @@
 files = ["calcipy", "tests"]
 no_implicit_reexport = true
 plugins = [
-  "pydantic.mypy", # Most settings are from: https://pydantic-docs.helpmanual.io/mypy_plugin
 ]
 python_version = "3.9"
 show_column_numbers = true
