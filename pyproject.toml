# TODO: Sync with https://github.com/pawamoy/copier-uv

<<<<<<< HEAD
[build-system]
build-backend = "hatchling.build"
requires = ["hatchling"]
=======
[tool.commitizen]
version = "5.0.0"
version_files = ["calcipy/__init__.py:^__version", "pyproject.toml:^version"]

[tool.mypy]
check_untyped_defs = true
disallow_any_generics = true
enable_error_code = ["ignore-without-code", "possibly-undefined", "redundant-expr", "truthy-bool"]
extra_checks = true
files = ["calcipy", "tests"]
no_implicit_reexport = true
plugins = [
]
python_version = "3.9"
show_column_numbers = true
show_error_codes = true
strict_equality = true
warn_no_return = true
warn_redundant_casts = true
warn_unreachable = true
warn_unused_configs = true
warn_unused_ignores = true
>>>>>>> f29a0ccc

[project]
classifiers = [
  "Development Status :: 4 - Beta",
  "Framework :: Pytest",
  "Intended Audience :: Developers",
  "License :: OSI Approved :: MIT License",
  "Operating System :: OS Independent",
  "Programming Language :: Python :: 3.10",
  "Programming Language :: Python :: 3.11",
  "Programming Language :: Python :: 3.12",
  "Programming Language :: Python :: 3.9",
  "Topic :: Software Development :: Libraries",
  "Topic :: Utilities",
] # https://pypi.org/classifiers/
dependencies = [
  "beartype >=0.19.0",
  "corallium >=2.0.1",
  "invoke >=2.2.0",
  "pydantic >=2.9.2",
]
description = "Python package to simplify development"
documentation = "https://calcipy.kyleking.me"
keywords = ["calcipy_template"]
license = "MIT"
maintainers = []
name = "calcipy"
readme = "docs/README.md"
repository = "https://github.com/kyleking/calcipy"
<<<<<<< HEAD
requires-python = ">=3.9.13"
version = "4.1.0"
=======
version = "5.0.0"
>>>>>>> f29a0ccc

[project.optional-dependencies]
ddict = [
  "python-box >=7.2.0",
]
doc = [
  "commitizen >=3.29.1",
  "mkdocs >=1.6.1",
  "mkdocs-gen-files >=0.5.0",
  "mkdocs-material >=9.5.39",
  "mkdocstrings[python] >=0.26.1",
  "pymdown-extensions >=10.11.2",
]
experimental = [
  "griffe >=1.3.2",
  "semver >=3.0.2",
]
lint = [
  "ruff >=0.6.9",
]
nox = [
  "nox >=2024.10.9",
  "virtualenv >=20.26.6", # Prevents 'scripts' KeyError with Python 3.12
]
tags = [
  "arrow >=1.3.0",
  "pyyaml >=6.0.2",
]
test = [
  "pytest >=8.3.3",
  "pytest-cov >=5.0.0",
  "pytest-randomly >=3.15.0",
  "pytest-watcher >=0.4.3",
]
types = [
  "mypy >=1.11.2",
]

[project.scripts] # Docs: https://setuptools.pypa.io/en/latest/userguide/entry_point.html#console-scripts
calcipy = "calcipy.scripts:start"
calcipy-docs = "calcipy.scripts:start_docs"
calcipy-lint = "calcipy.scripts:start_lint"
calcipy-pack = "calcipy.scripts:start_pack"
calcipy-tags = "calcipy.scripts:start_tags"
calcipy-test = "calcipy.scripts:start_test"
calcipy-types = "calcipy.scripts:start_types"

[tool.commitizen]
version = "4.3.0"
version_files = ["calcipy/__init__.py:^__version", "pyproject.toml:^version"]

[tool.mypy]
check_untyped_defs = true
disallow_any_generics = true
enable_error_code = ["ignore-without-code", "possibly-undefined", "redundant-expr", "truthy-bool"]
extra_checks = true
files = ["calcipy", "tests"]
no_implicit_reexport = true
plugins = [
]
python_version = "3.9"
show_column_numbers = true
show_error_codes = true
strict_equality = true
warn_no_return = true
warn_redundant_casts = true
warn_unreachable = true
warn_unused_configs = true
warn_unused_ignores = true

[tool.poetry.urls]
"Bug Tracker" = "https://github.com/kyleking/calcipy/issues"
"Changelog" = "https://github.com/kyleking/calcipy/blob/main/docs/docs/CHANGELOG.md"

[tool.pyright]
include = ["calcipy", "tests"]
pythonVersion = "3.9"

[tool.ruff]
# Docs: https://github.com/charliermarsh/ruff
# Tip: uv run python -m ruff rule RUF100
line-length = 120
target-version = 'py39'

[tool.ruff.lint]
ignore = [
  'ANN002', # Missing type annotation for `*args`
  'ANN003', # Missing type annotation for `**kwargs`
  'ANN101', # Missing type annotation for `self` in method (automatically inferred)
  'ANN102', # Missing type annotation for `cls` in classmethod (automatically inferred)
  'ANN401', # Dynamically typed expressions (typing.Any) are disallowed in `pop_key`
  'BLE001', # Do not catch blind exception: `Exception`
  'CPY001', # Missing copyright notice at top of file
  'D203', # "1 blank line required before class docstring" (Conflicts with D211)
  'D213', # "Multi-line docstring summary should start at the second line" (Conflicts with D212)
  'DOC201', # PLANNED: finish updating docstrings for Returns
  'DOC501', # Raised exception `RuntimeError` missing from docstring
  'EM101', # Exception must not use a string literal, assign to variable first
  'FIX001', # Line contains FIXME
  'FIX002', # Line contains TODO
  'FIX004', # Line contains HACK
  'PLR0913', # Too many arguments in function definition (6 > 5)
  'TCH001', # Move application import `tail_jsonl.config.Config` into a type-checking block (Conflicts with Beartype)
  'TCH002', # Move third-party import `rich.console.Console` into a type-checking block (Conflicts with Beartype)
  'TCH003', # Move standard library import `argparse` into a type-checking block (Conflicts with Beartype)
  'TD001', # Invalid TODO tag: `FIXME`
  'TD002', # Missing author in TODO; try: `# TODO(<author_name>): ...`
  'TD003', # Missing issue link on the line following this TODO
  'TRY003', # Avoid specifying long messages outside the exception class
]
preview = true
select = ['ALL']
unfixable = [
  'ERA001', # Commented out code
]

[tool.ruff.lint.flake8-quotes]
inline-quotes = 'single'

[tool.ruff.lint.flake8-tidy-imports.banned-api]
'invoke.collection.Collection'.msg = 'Use calcipy.collection.Collection instead.'
'invoke.tasks.task'.msg = 'Use calcipy.cli.task instead.'
'typing.Callable'.msg = 'Use beartype.typing.* instead.'
'typing.Dict'.msg = 'Use beartype.typing.* instead.'
'typing.List'.msg = 'Use beartype.typing.* instead.'
'typing.Optional'.msg = 'Use beartype.typing.* instead.'
'typing.Protocol'.msg = 'Use beartype.typing.* instead.'
'typing.TypeVar'.msg = 'Use beartype.typing.* instead.'

[tool.ruff.lint.isort]
known-first-party = ['calcipy']

[tool.ruff.lint.per-file-ignores]
'./calcipy/../*.py' = [
  'INP001', # File `/<>.py` is part of an implicit namespace package. Add an `__init__.py`.
]
'__init__.py' = [
  'D104', # Missing docstring in public package
]
'scripts/*.py' = [
  'INP001', # File `scripts/*.py` is part of an implicit namespace package. Add an `__init__.py`.
]
'scripts/check_imports.py' = [
  'F401', # imported but unused; consider adding to __all__ or using a redundant alias
]
'tests/*.py' = [
  'ANN001', # Missing type annotation for function argument
  'ANN201', # Missing return type annotation for public function
  'ANN202', # Missing return type annotation for private function `test_make_diffable`
  'ARG001', # Unused function argument: `line`
  'D100', # Missing docstring in public module
  'D103', # Missing docstring in public function
  'PLC2701', # Private name import `_<>` from external module
  'PT004', # flake8-pytest-style: fixture does not return
  'S101', # Use of `assert` detected
]

[tool.ruff.lint.pydocstyle]
convention = "google"

[tool.tomlsort]
all = true
in_place = true
sort_first = ["python"]
trailing_comma_inline_array = true

[tool.uv]
dev-dependencies = [
  "hypothesis[cli] >=6.112.4", # Use CLI with: "uv run hypothesis write calcipy.dot_dict.ddict"
  "pytest-asyncio >=0.24.0",
  "pytest-subprocess >=1.5.2",
  "syrupy >=4.7.2",
  "types-pyyaml >=6.0.12.20240917",
  "types-setuptools >=75.1.0.20240917",
]<|MERGE_RESOLUTION|>--- conflicted
+++ resolved
@@ -1,33 +1,8 @@
 # TODO: Sync with https://github.com/pawamoy/copier-uv
 
-<<<<<<< HEAD
 [build-system]
 build-backend = "hatchling.build"
 requires = ["hatchling"]
-=======
-[tool.commitizen]
-version = "5.0.0"
-version_files = ["calcipy/__init__.py:^__version", "pyproject.toml:^version"]
-
-[tool.mypy]
-check_untyped_defs = true
-disallow_any_generics = true
-enable_error_code = ["ignore-without-code", "possibly-undefined", "redundant-expr", "truthy-bool"]
-extra_checks = true
-files = ["calcipy", "tests"]
-no_implicit_reexport = true
-plugins = [
-]
-python_version = "3.9"
-show_column_numbers = true
-show_error_codes = true
-strict_equality = true
-warn_no_return = true
-warn_redundant_casts = true
-warn_unreachable = true
-warn_unused_configs = true
-warn_unused_ignores = true
->>>>>>> f29a0ccc
 
 [project]
 classifiers = [
@@ -57,12 +32,8 @@
 name = "calcipy"
 readme = "docs/README.md"
 repository = "https://github.com/kyleking/calcipy"
-<<<<<<< HEAD
 requires-python = ">=3.9.13"
 version = "4.1.0"
-=======
-version = "5.0.0"
->>>>>>> f29a0ccc
 
 [project.optional-dependencies]
 ddict = [
@@ -111,7 +82,7 @@
 calcipy-types = "calcipy.scripts:start_types"
 
 [tool.commitizen]
-version = "4.3.0"
+version = "5.0.0"
 version_files = ["calcipy/__init__.py:^__version", "pyproject.toml:^version"]
 
 [tool.mypy]
